"""
To serve with uwsgi:

uwsgi --http 0.0.0.0:8002 --manage-script-name --mount /=server_flask:app

To serve with python:

python server_flask.py 8002
(then visit http://localhost:8002 in your browser)

"""
import os, sys, posixpath
import traceback
import logging
import pkg_resources

from flask import Flask, request, make_response, redirect, send_from_directory
from flask_cors import CORS
from werkzeug.exceptions import HTTPException
import msgpack as msgpack_converter
import json

def create_app(config=None):
    from web_gui import api

    RPC_ENDPOINT = '/RPC2'
    STATIC_PATH = pkg_resources.resource_filename('web_gui', 'webreduce/')

    app = Flask(__name__, static_folder=STATIC_PATH, static_url_path='/webreduce')
    CORS(app)
    app.config['SEND_FILE_MAX_AGE_DEFAULT'] = 0

    @app.route('/')
    def root():
        return redirect("webreduce/index_dev.html")

    @app.route('/robots.txt')
    def static_from_root():
        return send_from_directory(app.static_folder, request.path[1:])

    @app.errorhandler(Exception)
    def handle_error(e):
        code = 500
        if isinstance(e, HTTPException):
            code = e.code
        content = {'exception': repr(e), 'traceback': traceback.format_exc()}
        logging.info(content['traceback'])
        return make_response(msgpack_converter.packb(content, use_bin_type=True), code)

    def wrap_method(mfunc):
        def wrapper(*args, **kwargs):
            real_kwargs = request.get_json() if request.get_data() else {}
            return_type = request.headers.get("Accept", "application/msgpack")
            if return_type not in ["application/json", "application/msgpack"]:
                code = 406
                content = {'exception': 
                    'no valid Accept return type provided. \
                    (leave unspecified or use one of application/json or application/msgpack)'}
                response.headers['Content-Type'] = 'application/msgpack'
                response = make_response(json.dumps(content))
                response = make_response()
            else:
                content = mfunc(*args, **real_kwargs)
                if return_type == "application/msgpack":
                    packed = msgpack_converter.packb(content, use_bin_type=True)
                else:
                    packed = json.dumps(content)

            response = make_response(packed)
<<<<<<< HEAD
            response.headers['Content-Type'] = 'application/msgpack'
            response.headers['Access-Control-Allow-Origin'] = '*'
=======
            response.headers['Content-Type'] = return_type
>>>>>>> 6750966a
            return response
        return wrapper

    api.initialize(config)

    for method in api.api_methods:
        mfunc = getattr(api, method)
        wrapped = wrap_method(mfunc)
        path = posixpath.join(RPC_ENDPOINT, method)
        shortpath = posixpath.join("/", method)
        app.add_url_rule(path, path, wrapped, methods=["POST"])
        app.add_url_rule(shortpath, shortpath, wrapped, methods=["POST"])

    from dataflow.rev import print_revision
    print_revision()

    return app

if __name__ == '__main__':
    logging.basicConfig(level=logging.WARNING)
    port = 8002
    if len(sys.argv) > 1:
        port = int(sys.argv[1])
    app = create_app()
    app.run(port=port)<|MERGE_RESOLUTION|>--- conflicted
+++ resolved
@@ -67,12 +67,8 @@
                     packed = json.dumps(content)
 
             response = make_response(packed)
-<<<<<<< HEAD
-            response.headers['Content-Type'] = 'application/msgpack'
-            response.headers['Access-Control-Allow-Origin'] = '*'
-=======
+
             response.headers['Content-Type'] = return_type
->>>>>>> 6750966a
             return response
         return wrapper
 
