import os, sys
import time
import traceback

import gevent
import gevent.wsgi
import gevent.queue
from tinyrpc.protocols.jsonrpc import JSONRPCProtocol
from tinyrpc.transports.wsgi import WsgiServerTransport
from tinyrpc.server.gevent import RPCServerGreenlets
from tinyrpc.dispatch import RPCDispatcher

#webbrowser.open_new_tab('http://localhost:%d/index.html?rpc_port=%d' % (http_port, rpc_port))
from dataflow.core import sanitizeForJSON

try:
    import config
except ImportError:
    import default_config as config

from functools import update_wrapper
def wrap_action(action):
    use_msgpack = getattr(config, 'use_msgpack', False)
<<<<<<< HEAD
    @wraps
    def wrapper(*args, **kwds):
        print( ":::reflweb.api."+action.__name__)
=======
    def wrapper(**kwds):
        print ":::reflweb.api."+action.__name__
        if kwds is None:
            kwds = {}
>>>>>>> 58829894
        try:
            if use_msgpack:
                import msgpack, base64
                retval = {"serialization": "msgpack", "encoding": "base64"}
                retval['value'] = base64.b64encode(msgpack.dumps(action(**kwds)))
            else:
                retval = {"serialization": "json", "encoding": "string"}
                retval['value'] = sanitizeForJSON(action(**kwds))
        except Exception as exc:
            traceback.print_exc()
            print(">>> :::refweb.api."+action.__name__)
            raise
        #print "leaving :::reflweb.api."+action.__name__
        return retval
        
    return update_wrapper(wrapper, action)
    
def main():
    if len(sys.argv) >= 2:
        port = int(sys.argv[1])
    else:
        port = config.jsonrpc_port

    dispatcher = RPCDispatcher()
    transport = WsgiServerTransport(queue_class=gevent.queue.Queue)

    # start wsgi server as a background-greenlet
    ssl_args = getattr(config, 'ssl_args', {})
    wsgi_server = gevent.wsgi.WSGIServer((config.jsonrpc_servername, port), transport.handle, **ssl_args)
    gevent.spawn(wsgi_server.serve_forever)
    wsgi_server.update_environ()
    actual_host, actual_port = wsgi_server.address
    print(wsgi_server.address)

    rpc_server = RPCServerGreenlets(
        transport,
        JSONRPCProtocol(),
        dispatcher
    )

    import api
    from api import api_methods, create_instruments
    create_instruments()
    for method in api_methods:
        dispatcher.add_method(wrap_action(getattr(api, method)), method)
    if config.serve_staticfiles == True:
        from httpserver import start_server
        os.chdir("static")
        start_server(config.jsonrpc_servername, config.http_port, rpc_port=actual_port)
    # in the main greenlet, run our rpc_server
    print("serving on port %d" % (port,))
    rpc_server.serve_forever()
    print("done serving rpc forever")

if __name__ == '__main__':
    main()<|MERGE_RESOLUTION|>--- conflicted
+++ resolved
@@ -21,24 +21,17 @@
 from functools import update_wrapper
 def wrap_action(action):
     use_msgpack = getattr(config, 'use_msgpack', False)
-<<<<<<< HEAD
     @wraps
     def wrapper(*args, **kwds):
         print( ":::reflweb.api."+action.__name__)
-=======
-    def wrapper(**kwds):
-        print ":::reflweb.api."+action.__name__
-        if kwds is None:
-            kwds = {}
->>>>>>> 58829894
         try:
             if use_msgpack:
                 import msgpack, base64
                 retval = {"serialization": "msgpack", "encoding": "base64"}
-                retval['value'] = base64.b64encode(msgpack.dumps(action(**kwds)))
+                retval['value'] = base64.b64encode(msgpack.dumps(action(*args, **kwds)))
             else:
                 retval = {"serialization": "json", "encoding": "string"}
-                retval['value'] = sanitizeForJSON(action(**kwds))
+                retval['value'] = sanitizeForJSON(action(*args, **kwds))
         except Exception as exc:
             traceback.print_exc()
             print(">>> :::refweb.api."+action.__name__)
