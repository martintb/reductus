from posixpath import basename, join
from copy import copy, deepcopy
from io import BytesIO
import sys
import numpy as np

from dataflow.lib.uncertainty import Uncertainty

# Action names
__all__ = [] # type: List[str]

# Action methods
ALL_ACTIONS = [] # type: List[Callable[Any, Any]]

IS_PY3 = sys.version_info[0] >= 3

def _b(s):
    if IS_PY3:
        return s.encode('utf-8')
    else:
        return s

def _s(b):
    if IS_PY3:
        return b.decode('utf-8') if hasattr(b, 'decode') else b
    else:
        return b

def cache(action):
    """
    Decorator which adds the *cached* attribute to the function.

    Use *@cache* to force caching to always occur (for example, when
    the function references remote resources, vastly reduces memory, or is
    expensive to compute.  Use *@nocache* when debugging a function
    so that it will be recomputed each time regardless of whether or not it
    is seen again.
    """
    action.cached = True
    return action

def nocache(action):
    """
    Decorator which adds the *cached* attribute to the function.

    Use *@cache* to force caching to always occur (for example, when
    the function references remote resources, vastly reduces memory, or is
    expensive to compute.  Use *@nocache* when debugging a function
    so that it will be recomputed each time regardless of whether or not it
    is seen again.
    """
    action.cached = False
    return action

def module(action):
    """
    Decorator which records the action in *ALL_ACTIONS*.

    This just collects the action, it does not otherwise modify it.
    """
    ALL_ACTIONS.append(action)
    __all__.append(action.__name__)

    # Sort modules alphabetically
    ALL_ACTIONS.sort(key=lambda action: action.__name__)
    __all__.sort()

    # This is a decorator, so return the original function
    return action

def hidden(action):
    """
    Decorator which indicates method is not to be shown in GUI
    """
    action.visible = False
    return action

@cache
@module
@hidden
def _LoadVSANS(filelist=None, check_timestamps=True):
    """
    loads a data file into a VSansData obj and returns that.

    **Inputs**

    filelist (fileinfo[]): Files to open.
    
    check_timestamps (bool): verify that timestamps on file match request

    **Returns**

    output (raw[]): all the entries loaded.

    2018-04-29 Brian Maranville
    """
    from dataflow.fetch import url_get
    from .loader import readVSANSNexuz
    if filelist is None:
        filelist = []
    data = []
    for fileinfo in filelist:
        path, mtime, entries = fileinfo['path'], fileinfo.get('mtime', None), fileinfo.get('entries', None)
        name = basename(path)
        fid = BytesIO(url_get(fileinfo, mtime_check=check_timestamps))
        entries = readVSANSNexuz(name, fid)
        if fileinfo['path'].endswith("DIV.h5"):
            print('div file...')
            for entry in entries:
                entry.metadata['analysis.filepurpose'] = "Sensitivity"
                entry.metadata['analysis.intent'] = "DIV"
                entry.metadata['sample.description'] = entry.metadata['run.filename']
        data.extend(entries)

    return data

@cache
@module
<<<<<<< HEAD
def LoadVSANS(filelist=None, check_timestamps=True):
    """
    loads a data file into a VSansData obj and returns that. (uses cached values)

    **Inputs**

    filelist (fileinfo[]): Files to open.
    
    check_timestamps (bool): verify that timestamps on file match request

    **Returns**

    output (raw[]): all the entries loaded.

    2018-10-30 Brian Maranville
    """

    from dataflow.calc import process_template
    from dataflow.core import Template

    template_def = {
        "name": "loader_template",
        "description": "VSANS remote loader",
        "modules": [
        {"module": "ncnr.vsans._LoadVSANS", "version": "0.1", "config": {}}
        ],
        "wires": [],
        "instrument": "ncnr.vsans",
        "version": "0.0"
    }

    template = Template(**template_def)
    output = []
    for fi in filelist:
        config = {"0": {"filelist": [fi]}}
        nodenum = 0
        terminal_id = "output"
        retval = process_template(template, config, target=(nodenum, terminal_id))
        output.extend(retval.values)

=======
def addSimple(data):
    """
    Naive addition of counts and monitor from different datasets,
    assuming all datasets were taken under identical conditions
    (except for count time)

    Just adds together count time, counts and monitor.

    Use metadata from first dataset for output.

    **Inputs**

    data (realspace[]): measurements to be added together

    **Returns**

    sum (realspace): sum of inputs

    2019-09-22  Brian Maranville
    """

    output = data[0].copy()
    for d in data[1:]:
        for detname in output.detectors:
            if detname in d.detectors:
                output.detectors[detname]['data'] += d.detectors[detname]['data']
        output.metadata['run.moncnt'] += d.metadata['run.moncnt']
        output.metadata['run.rtime'] += d.metadata['run.rtime']
        #output.metadata['run.detcnt'] += d.metadata['run.detcnt']
>>>>>>> cb46b9c6
    return output

@cache
@module
def LoadVSANSHe3(filelist=None, check_timestamps=True):
    """
    loads a data file into a VSansData obj and returns that.

    **Inputs**

    filelist (fileinfo[]): Files to open.
    
    check_timestamps (bool): verify that timestamps on file match request

    **Returns**

    output (raw[]): all the entries loaded.

    2018-04-29 Brian Maranville
    """
    from dataflow.fetch import url_get
    from .loader import readVSANSNexuz, he3_metadata_lookup
    if filelist is None:
        filelist = []
    data = []
    for fileinfo in filelist:
        path, mtime, entries = fileinfo['path'], fileinfo.get('mtime', None), fileinfo.get('entries', None)
        name = basename(path)
        fid = BytesIO(url_get(fileinfo, mtime_check=check_timestamps))
        entries = readVSANSNexuz(name, fid, metadata_lookup=he3_metadata_lookup)
        data.extend(entries)

    return data


@cache
@module
def LoadVSANSHe3Parallel(filelist=None, check_timestamps=True):
    """
    loads a data file into a VSansData obj and returns that.

    **Inputs**

    filelist (fileinfo[]): Files to open.
    
    check_timestamps (bool): verify that timestamps on file match request

    **Returns**

    output (raw[]): all the entries loaded.

    2018-04-29 Brian Maranville
    """

    from dataflow.calc import process_template
    from dataflow.core import Template

    template_def = {
        "name": "loader_template",
        "description": "VSANS remote loader",
        "modules": [
        {"module": "ncnr.vsans.LoadVSANSHe3", "version": "0.1", "config": {}}
        ],
        "wires": [],
        "instrument": "ncnr.vsans",
        "version": "0.0"
    }

    template = Template(**template_def)
    output = []
    for fi in filelist:
        #config = {"0": {"filelist": [{"path": fi["path"], "source": fi["source"], "mtime": fi["mtime"]}]}}
        config = {"0": {"filelist": [fi]}}
        nodenum = 0
        terminal_id = "output"
        retval = process_template(template, config, target=(nodenum, terminal_id))
        output.extend(retval.values)

    return output

@cache
@module
def LoadVSANSDIV(filelist=None, check_timestamps=True):
    """
    loads a DIV file into a VSansData obj and returns that.

    **Inputs**

    filelist (fileinfo[]): Files to open.
    
    check_timestamps (bool): verify that timestamps on file match request

    **Returns**

    output (realspace[]): all the entries loaded.

    2019-10-30 Brian Maranville
    """
    from dataflow.fetch import url_get
    from .loader import readVSANSNexuz
    

    if filelist is None:
        filelist = []

    data = []
    for fileinfo in filelist:
        path, mtime, entries = fileinfo['path'], fileinfo.get('mtime', None), fileinfo.get('entries', None)
        name = basename(path)
        fid = BytesIO(url_get(fileinfo, mtime_check=check_timestamps))
        entries = readVSANSNexuz(name, fid) # metadata_lookup=div_metadata_lookup)
        for entry in entries:
            div_entries = _loadDivData(entry)
            data.extend(div_entries)

    return data

def _loadDivData(entry):
    from collections import OrderedDict
    from .vsansdata import VSansDataRealSpace, short_detectors

    div_entries = []

    for sn in short_detectors:
        new_detectors = OrderedDict()
        new_metadata = deepcopy(entry.metadata)
        detname = 'detector_{short_name}'.format(short_name=sn)
        if not detname in entry.detectors:
            continue
        det = deepcopy(entry.detectors[detname])

        data = det['data']['value']
        if 'linear_data_error' in det and 'value' in det['linear_data_error']:
            data_variance = np.sqrt(det['linear_data_error']['value'])
        else:
            data_variance = data
        udata = Uncertainty(data, data_variance)
        det['data'] = udata
        det['norm'] = 1.0
        xDim, yDim = data.shape[:2]
        det['X'] = np.arange(xDim)
        det['Y'] = np.arange(yDim)
        det['dX'] = det['dY'] = 1

        new_metadata['sample.labl'] = detname
        new_detectors[detname] = det
        div_entries.append(VSansDataRealSpace(metadata=new_metadata, detectors=new_detectors))
    
    return div_entries

@cache
@module
def He3_transmission(he3data, trans_panel="auto"):
    """
    Calculate transmissions

    **Inputs**

    he3data (raw[]): datafiles with he3 transmissions

    trans_panel (opt:auto|MB|MT|ML|MR|FT|FB|FL|FR): panel to use for transmissions

    **Returns**

    annotated (raw[]): datafiles grouped by cell

    transmissions (v1d[]): 1d transmissions per cell

    mappings (params[]): cell parameters

    2018-05-01 Brian Maranville
    """
    from .vsansdata import short_detectors, Parameters, VSans1dData,  _toDictItem
    import dateutil.parser
    from collections import OrderedDict
    
    BlockedBeams = OrderedDict()
    for d in he3data:
        filename = d.metadata.get("run.filename", "unknown_file")
        if _s(d.metadata.get('analysis.intent', '')).lower().startswith('bl'):
            m_det_dis_desired = int(d.metadata.get("m_det.dis_des", 0))
            f_det_dis_desired = int(d.metadata.get("f_det.dis_des", 0))
            num_attenuators = int(d.metadata.get("run.atten", 0))
            #t_key = "{:d}_{:d}_{:d}".format(m_det_dis_desired, f_det_dis_desired, num_attenuators)
            count_time = d.metadata['run.rtime']
            if count_time == 0: count_time = 1
            trans_counts = get_transmission_sum(d.detectors, panel_name=trans_panel)
            BlockedBeams[(m_det_dis_desired, f_det_dis_desired, num_attenuators)] = OrderedDict([
                ("filename", filename),
                ("counts_per_second", trans_counts / count_time),
                ("middle_detector_distance", m_det_dis_desired),
                ("front_detector_distance", f_det_dis_desired),
                ("attenuators", num_attenuators),
            ])

    mappings = OrderedDict()
    previous_transmission = {}
    for d in he3data:
        tstart = d.metadata.get("he3_back.starttime", None)
        if tstart is None:
            tstart = 0
        tstart = int(tstart) # coerce strings
        tstartstr = "{ts:d}".format(ts=tstart)
        tend = dateutil.parser.parse(d.metadata.get("end_time", "1969")).timestamp()
        count_time =  d.metadata['run.rtime']
        monitor_counts = d.metadata['run.moncnt']
        detector_counts = get_transmission_sum(d.detectors, panel_name=trans_panel)
        filename = d.metadata.get("run.filename", "unknown_file")
        m_det_dis_desired = d.metadata.get("m_det.dis_des", 0)
        f_det_dis_desired = d.metadata.get("f_det.dis_des", 0)
        num_attenuators = d.metadata.get("run.atten", 0)
        middle_timestamp = (tend - (count_time * 1000.0 / 2.0)) # in milliseconds
        mappings.setdefault(tstartstr, {
            "Insert_time": tstart,
            "Cell_name": d.metadata.get("he3_back.name", "unknown"),
            "Transmissions": []
        })

        # assume that He3 OUT is measured before He3 IN
        mapping_trans = mappings[tstartstr]["Transmissions"]
        t_key = (m_det_dis_desired, f_det_dis_desired, num_attenuators)
        if d.metadata.get("he3_back.inbeam", 0) > 0:
            p = previous_transmission
            #print('previous transmission: ', p)
            #print(p.get("CellTimeIdentifier", None), tstart,
            #        p.get("m_det_dis_desired", None),  m_det_dis_desired, 
            #        p.get("f_det_dis_desired", None), f_det_dis_desired,
            #        p.get("num_attenuators", None),  num_attenuators)
            if p.get("CellTimeIdentifier", None) == tstart and \
                    p.get("m_det_dis_desired", None) == m_det_dis_desired and \
                    p.get("f_det_dis_desired", None) == f_det_dis_desired and \
                    p.get("num_attenuators", None) == num_attenuators:
                p["HE3_IN_file"] = filename
                p["HE3_IN_counts"] = detector_counts
                p["HE3_IN_count_time"] = count_time
                p["HE3_IN_mon"] = monitor_counts
                p["HE3_IN_timestamp"] = middle_timestamp

                if t_key in BlockedBeams:
                    bb = BlockedBeams[t_key]
                    BlockBeamRate = bb['counts_per_second']
                    BlockBeam_filename = bb['filename']
                else:
                    BlockBeamRate = 0
                    BlockBeam_filename = "missing"
                
                p["BlockedBeam_filename"] = BlockBeam_filename
                HE3_transmission_IN = (p["HE3_IN_counts"] - BlockBeamRate*p["HE3_IN_count_time"])/p["HE3_IN_mon"]
                HE3_transmission_OUT = (p["HE3_OUT_counts"] - BlockBeamRate*p["HE3_OUT_count_time"])/p["HE3_OUT_mon"]
                HE3_transmission = HE3_transmission_IN / HE3_transmission_OUT
                p['transmission'] = HE3_transmission
                mapping_trans.append(deepcopy(p))
        else:
            previous_transmission = {
                "CellTimeIdentifier": tstart,
                "HE3_OUT_file": filename,
                "HE3_OUT_counts": detector_counts,
                "HE3_OUT_count_time": count_time,
                "HE3_OUT_mon": monitor_counts,
                "m_det_dis_desired": m_det_dis_desired,
                "f_det_dis_desired": f_det_dis_desired,
                "num_attenuators": num_attenuators
            }
        # catch back-to-back 

    bb_out = _toDictItem(list(BlockedBeams.values()))
    trans_1d = []
    for m in mappings.values():
        transmissions = []
        timestamps = []
        for c in m["Transmissions"]:
            t = c['transmission']
            if t > 0:
                transmissions.append(t)
                timestamps.append(c['HE3_IN_timestamp'])
        x = np.array(timestamps)
        dx = np.zeros_like(x)
        v = np.array(transmissions)
        dv = np.zeros_like(v)
        ordering = np.argsort(x)
        trans_1d.append(VSans1dData(x[ordering], v[ordering], dx=dx, dv=dv, xlabel="timestamp", vlabel="Transmission", metadata={"title": m["Cell_name"]}))

    return he3data, trans_1d, [Parameters({"cells": mappings, "blocked_beams": bb_out})]

def get_transmission_sum(detectors, panel_name="auto"):
    from .vsansdata import short_detectors
    total_counts = -np.inf
    if panel_name == 'auto':
        for sn in short_detectors:
            detname = "detector_{sn}".format(sn=sn)
            counts = detectors[detname]['data']['value'].sum()
            if counts > total_counts:
                total_counts = counts
    else:
        detname = "detector_{sn}".format(sn=panel_name)
        total_counts = detectors[detname]['data']['value'].sum()
    return total_counts

@cache
@module
def patch(data, patches=None):
    """
    loads a data file into a VSansData obj and returns that.

    **Inputs**

    data (raw[]): datafiles with metadata to patch

    patches (patch_metadata[]:run.filename): patches to be applied, with run.filename used as unique key

    **Returns**

    patched (raw[]): datafiles with patched metadata

    2019-07-26 Brian Maranville
    """
    if patches is None:
        return data
    
    from jsonpatch import JsonPatch
    from collections import OrderedDict

    # make a master dict of metadata from provided key:

    key="run.filename"

    master = OrderedDict([(_s(d.metadata[key]), d.metadata) for d in data])
    to_apply = JsonPatch(patches)
    to_apply.apply(master, in_place=True)

    return data

@nocache
@module
def sort_sample(raw_data):
    """
    categorize data files

    **Inputs**

    raw_data (raw[]): datafiles in

    **Returns**

    blocked_beam (raw[]): datafiles with "blocked beam" intent

    2018-04-27 Brian Maranville
    """

    blocked_beam = [f for f in raw_data if _s(f.metadata.get('analysis.intent', '')).lower().startswith('bl')]

    return blocked_beam

@nocache
@module
def calculate_XY(raw_data, solid_angle_correction=True):
    """
    from embedded detector metadata, calculates the x,y,z values for each detector.

    **Inputs**

    raw_data (raw[]): raw datafiles

    solid_angle_correction (bool): Divide by solid angle

    **Returns**

    realspace_data (realspace[]): datafiles with realspace information

    | 2018-04-28 Brian Maranville
    | 2019-09-19 Added monitor normalization
    | 2019-09-22 Separated monitor and dOmega norm
    """
    from .vsansdata import VSansDataRealSpace, short_detectors
    from collections import OrderedDict

    output = []
    for r in raw_data:
        metadata = deepcopy(r.metadata)
        monitor_counts = metadata['run.moncnt']
        new_detectors = OrderedDict()
        for sn in short_detectors:
            detname = 'detector_{short_name}'.format(short_name=sn)
            det = deepcopy(r.detectors[detname])

            dimX = int(det['pixel_num_x']['value'][0])
            dimY = int(det['pixel_num_y']['value'][0])
            z_offset = det.get('setback', {"value": [0.0]})['value'][0]
            z = det['distance']['value'][0] + z_offset

            if sn == "B":
                # special handling for back detector
                total = det['integrated_count']['value'][0]
                if total < 1:
                    # don't load the back detector if it has no counts (turned off)
                    continue
                beam_center_x_pixels = det['beam_center_x']['value'][0] # in pixels
                beam_center_y_pixels = det['beam_center_y']['value'][0]

                cal_x = det['cal_x']['value'] # in cm
                cal_y = det['cal_y']['value']

                x_pixel_size = cal_x[0] # cm
                y_pixel_size = cal_y[0] # cm

                beam_center_x = x_pixel_size * beam_center_x_pixels
                beam_center_y = y_pixel_size * beam_center_y_pixels

                # lateral_offset = det['lateral_offset']['value'][0] # # already cm
                realDistX =  0.5 * x_pixel_size
                realDistY =  0.5 * y_pixel_size

                data = det['data']['value']
                if 'linear_data_error' in det and 'value' in det['linear_data_error']:
                    data_variance = np.sqrt(det['linear_data_error']['value'])
                else:
                    data_variance = data
                udata = Uncertainty(data, data_variance)

            else:
                
                orientation = det['tube_orientation']['value'][0].decode().upper()
                coeffs = det['spatial_calibration']['value']
                lateral_offset = 0
                vertical_offset = 0
                beam_center_x = det['beam_center_x']['value'][0]
                beam_center_y = det['beam_center_y']['value'][0]
                panel_gap = det['panel_gap']['value'][0]/10.0 # mm to cm
                if (orientation == "VERTICAL"):
                    x_pixel_size = det['x_pixel_size']['value'][0] / 10.0 # mm to cm
                    y_pixel_size = coeffs[1][0] / 10.0 # mm to cm 
                    lateral_offset = det['lateral_offset']['value'][0] # # already cm

                else:
                    x_pixel_size = coeffs[1][0] / 10.0
                    y_pixel_size = det['y_pixel_size']['value'][0] / 10.0 # mm to cm
                    vertical_offset = det['vertical_offset']['value'][0] # already cm

                #solid_angle_correction = z*z / 1e6
                data = det['data']['value']
                if 'linear_data_error' in det and 'value' in det['linear_data_error']:
                    data_variance = np.sqrt(det['linear_data_error']['value'])
                else:
                    data_variance = data
                udata = Uncertainty(data, data_variance)
                position_key = sn[-1]
                if position_key == 'T':
                    # FROM IGOR: (q,p = 0 for lower-left pixel) 
                    # if(cmpstr("T",detStr[1]) == 0)
                    #   data_realDistY[][] = tube_width*(q+1/2) + offset + gap/2		
                    #   data_realDistX[][] = coefW[0][q] + coefW[1][q]*p + coefW[2][q]*p*p
                    realDistX =  coeffs[0][0]/10.0 # to cm
                    realDistY =  0.5 * y_pixel_size + vertical_offset + panel_gap/2.0
                
                elif position_key == 'B':
                    # FROM IGOR: (q,p = 0 for lower-left pixel) 
                    # if(cmpstr("B",detStr[1]) == 0)
                    #   data_realDistY[][] = offset - (dimY - q - 1/2)*tube_width - gap/2
                    #   data_realDistX[][] = coefW[0][q] + coefW[1][q]*p + coefW[2][q]*p*p
                    realDistX =  coeffs[0][0]/10.0
                    realDistY =  vertical_offset - (dimY - 0.5)*y_pixel_size - panel_gap/2.0
                    
                elif position_key == 'L':
                    # FROM IGOR: (q,p = 0 for lower-left pixel) 
                    # if(cmpstr("L",detStr[1]) == 0)
                    #   data_realDistY[][] = coefW[0][p] + coefW[1][p]*q + coefW[2][p]*q*q
                    #   data_realDistX[][] = offset - (dimX - p - 1/2)*tube_width - gap/2
                    realDistX =  lateral_offset - (dimX - 0.5)*x_pixel_size - panel_gap/2.0
                    realDistY =  coeffs[0][0]/10.0
                    
                elif position_key == 'R':
                    # FROM IGOR: (q,p = 0 for lower-left pixel) 
                    #   data_realDistY[][] = coefW[0][p] + coefW[1][p]*q + coefW[2][p]*q*q
                    #   data_realDistX[][] = tube_width*(p+1/2) + offset + gap/2
                    realDistX =  x_pixel_size*(0.5) + lateral_offset + panel_gap/2.0
                    realDistY =  coeffs[0][0]/10.0

            #x_pos = size_x/2.0 # place panel with lower-right corner at center of view
            #y_pos = size_y/2.0 # 
            x0_pos = realDistX - beam_center_x # then move it the 'real' distance away from the origin,
            y0_pos = realDistY - beam_center_y # which is the beam center

            #metadata['det_' + short_name + '_x0_pos'] = x0_pos
            #metadata['det_' + short_name + '_y0_pos'] = y0_pos
            X,Y = np.indices((dimX, dimY))
            X = X * x_pixel_size + x0_pos
            Y = Y * y_pixel_size + y0_pos
            det['data'] = udata
            det['X'] = X
            det['dX'] = x_pixel_size
            det['Y'] = Y
            det['dY'] = y_pixel_size
            det['Z'] = z
            det['dOmega'] = x_pixel_size * y_pixel_size / z**2
            if solid_angle_correction:
                det['data'] /= det['dOmega']

            new_detectors[detname] = det
        output.append(VSansDataRealSpace(metadata=metadata, detectors=new_detectors))

    return output

def oversample_XY(realspace_data, oversampling=3, exclude_back_detector=True):
    """
    Split each pixel into subpixels in realspace

    **Inputs**

    realspace_data (realspace): data in XY coordinates

    oversampling (int): how many subpixels to create along x and y 
      (e.g. oversampling=3 results in 9 subpixels per input pixel)

    exclude_back_detector {exclude back detector} (bool): Skip oversampling for the back detector when true

    **Returns**

    oversampled (realspace): datasets with oversampled pixels

    | 2019-10-29 Brian Maranville
    """
    from .vsansdata import short_detectors
    rd = realspace_data.copy()

    for sn in short_detectors:
        detname = 'detector_{short_name}'.format(short_name=sn)
        if detname == 'B' and exclude_back_detector:
            continue
        if not detname in rd.detectors:
            continue
        det = rd.detectors[detname]
        
        X = det['X']
        Y = det['Y']
        dX = det['dX']
        dY = det['dY']
        x_min = X.min() - dX/2.0
        y_min = Y.min() - dY/2.0

        data = det['data']
        dimX, dimY = data.shape
        dimX *= oversampling
        dimY *= oversampling
        dX /= oversampling
        dY /= oversampling
        X,Y = np.indices((dimX, dimY))
        X = X * dX + x_min + dX/2.0
        Y = Y * dY + y_min + dY/2.0

        det['data'] = np.repeat(np.repeat(data, oversampling, 0), oversampling, 1) / oversampling**2
        det['X'] = X
        det['dX'] = dX
        det['Y'] = Y
        det['dY'] = dY
        det['norm'] /= oversampling**2
        det['oversampling'] = det.get('oversampling', 1.0) * oversampling

    return rd

@module
def monitor_normalize(qdata, mon0=1e8):
    """"
    Given a SansData object, normalize the data to the provided monitor

    **Inputs**

    qdata (qspace): data in

    mon0 (float): provided monitor

    **Returns**

    output (qspace): corrected for monitor counts
    2019-09-19  Brian Maranville
    """
<<<<<<< HEAD
    monitor = qdata.metadata['run.moncnt']
    for d in qdata.detectors:
        d.res.data *= mon0/monitor
    return qdata

@cache
@module
def correct_detector_sensitivity(data, sensitivity, exclude_back_detector=True):
    """
    Divide by detector sensitivity

     **Inputs**

    data (realspace): datafile in realspace X,Y coordinates

    sensitivity (realspace): DIV file

    exclude_back_detector {exclude back detector} (bool): Skip correcting the back detector when true 

    **Returns**

    div_corrected (realspace): datafiles where output is divided by sensitivity

    2019-10-30 Brian Maranville
    """
    from .vsansdata import VSansDataQSpace, short_detectors
    from collections import OrderedDict

    
    new_data = data.copy()
    for detname in data.detectors:
        det = new_data.detectors[detname]
        div_det = sensitivity.detectors.get(detname, None)
        if detname.endswith("_B") and exclude_back_detector:
            continue
        if div_det is not None:
            det['data'] /= div_det['data']

    return new_data
=======
    output = qdata.copy()
    monitor = output.metadata['run.moncnt']
    umon = Uncertainty(monitor, monitor)
    for d in output.detectors:
        output.detectors[d]['data'] *= mon0/umon
    return output
>>>>>>> cb46b9c6

@nocache
@module   
def calculate_Q(realspace_data):
    """
    Calculates Q values (Qx, Qy) from realspace coordinates and wavelength
     **Inputs**

    realspace_data (realspace[]): datafiles in realspace X,Y coordinates

    **Returns**

    QxQy_data (qspace[]): datafiles with Q information

    2018-04-27 Brian Maranville
    """
    from .vsansdata import VSansDataQSpace, short_detectors
    from collections import OrderedDict

    output = []
    for rd in realspace_data:
        metadata = deepcopy(rd.metadata)
        wavelength = metadata['resolution.lmda']
        delta_wavelength = metadata['resolution.dlmda']
        new_detectors = OrderedDict()
        #print(r.detectors)
        for sn in short_detectors:
            detname = 'detector_{short_name}'.format(short_name=sn)
            if not detname in rd.detectors:
                continue
            det = deepcopy(rd.detectors[detname])
            X = det['X']
            Y = det['Y']
            z = det['Z']
            r = np.sqrt(X**2+Y**2)
            theta = np.arctan2(r, z)/2 #remember to convert L2 to cm from meters
            q = (4*np.pi/wavelength)*np.sin(theta)
            phi = np.arctan2(Y, X)
            # need to add qz... and qx and qy are really e.g. q*cos(theta)*sin(alpha)...
            # qz = q * sin(theta)
            qx = q * np.cos(theta) * np.cos(phi)
            qy = q * np.cos(theta) * np.sin(phi)
            qz = q * np.sin(theta)
            det['Qx'] = qx
            det['Qy'] = qy
            det['Qz'] = qz
            det['Q'] = q
            new_detectors[detname] = det

        output.append(VSansDataQSpace(metadata=metadata, detectors=new_detectors))

    return output


@nocache
@module
def circular_av_new(qspace_data, q_min=None, q_max=None, q_step=None):
    """
    Calculates I vs Q from qpace coordinate data
     **Inputs**

    qspace_data (qspace): datafiles in qspace X,Y coordinates

    q_min (float): minimum Q value for binning (defaults to q_step)

    q_max (float): maxiumum Q value for binning (defaults to max of q values in data)

    q_step (float): step size for Q bins (defaults to minimum qx step)

    **Returns**

    I_Q (v1d[]): VSANS 1d data

    | 2019-10-29 Brian Maranville
    """
    from .vsansdata import short_detectors, VSans1dData

    output = []
    for sn in short_detectors:
        detname = 'detector_{short_name}'.format(short_name=sn)
        if not detname in qspace_data.detectors:
            continue
        det = deepcopy(qspace_data.detectors[detname])

        my_q_step = (det['Qx'][1, 0] - det['Qx'][0, 0]) * det.get('oversampling', 1.0) if q_step is None else q_step

        my_q_min = my_q_step if q_min is None else q_min
        
        my_q_max = det['Q'].max() if q_max is None else q_max

        q_bins = np.arange(my_q_min, my_q_max+my_q_step, my_q_step)
        Q = (q_bins[:-1] + q_bins[1:])/2.0
        dx = np.zeros_like(Q)

        # adding simple width-based mask around the perimeter:
        #mask = np.ones_like(det['Q'], dtype=np.bool)
        mask = det.get('shadow_mask', np.ones_like(det['Q'], dtype=np.bool))

        # dq = data.dq_para if hasattr(data, 'dqpara') else np.ones_like(data.q) * q_step
        I, _bins_used = np.histogram(det['Q'][mask], bins=q_bins, weights=(det['data'].x/det['norm'])[mask])
        I_norm, _ = np.histogram(det['Q'][mask], bins=q_bins, weights=np.ones_like(det['data'].x[mask]))
        I_var, _ = np.histogram(det['Q'][mask], bins=q_bins, weights=det['data'].variance[mask])
        #Q_ave, _ = np.histogram(data.q, bins=q_bins, weights=data.q)
        #Q_var, _ = np.histogram(data.q, bins=q_bins, weights=data.dq_para**2)
        #Q_mean, _ = np.histogram(data.meanQ[mask], bins=q_bins, weights=data.meanQ[mask])
        #Q_mean_lookup = np.digitize(data.meanQ[mask], bins=q_bins)
        #Q_mean_norm, _ = np.histogram(data.meanQ[mask], bins=q_bins, weights=np.ones_like(data.data.x[mask]))
        #ShadowFactor, _ = np.histogram(data.meanQ[mask], bins=q_bins, weights=data.shadow_factor[mask])

        nonzero_mask = I_norm > 0

        I[nonzero_mask] /= I_norm[nonzero_mask]
        I_var[nonzero_mask] /= (I_norm[nonzero_mask]**2)
        #Q_mean[Q_mean_norm > 0] /= Q_mean_norm[Q_mean_norm > 0]
        #ShadowFactor[Q_mean_norm > 0] /= Q_mean_norm[Q_mean_norm > 0]

        # calculate Q_var...
        # remarkably, the variance of a sum of normalized gaussians 
        # with variances v_i, displaced from the mean center by xc_i
        # is the sum of (xc_i**2 + v_i).   Gaussians are weird.

        # exclude Q_mean_lookups that overflow the length of the calculated Q_mean:
        #Q_var_mask = (Q_mean_lookup < len(Q_mean))
        #Q_mean_center = Q_mean[Q_mean_lookup[Q_var_mask]]
        #Q_var_contrib = (data.meanQ[mask][Q_var_mask] - Q_mean_center)**2 + (data.dq_para[mask][Q_var_mask])**2
        #Q_var, _ = np.histogram(data.meanQ[mask][Q_var_mask], bins=q_bins, weights=Q_var_contrib)
        #Q_var[Q_mean_norm > 0] /= Q_mean_norm[Q_mean_norm > 0]

        canonical_output = VSans1dData(Q, I, dx, np.sqrt(I_var), xlabel="Q", vlabel="I", xunits="1/Ang", vunits="arb.", xscale="log", vscale="log", metadata={"title": sn})
        output.append(canonical_output)

    return output

def circular_average(qspace_data):
    """
    Calculates I vs Q from qpace coordinate data
     **Inputs**

    qspace_data (qspace[]): datafiles in qspace X,Y coordinates

    **Returns**

    I_Q (v1d[]): VSANS 1d data

    2018-04-27 Brian Maranville
    """
    from sansred.sansdata import Sans1dData
    from collections import OrderedDict

def calculate_IQ(realspace_data):
    """
    Calculates I vs Q from realspace coordinate data
     **Inputs**

    realspace_data (realspace[]): datafiles in qspace X,Y coordinates

    **Returns**

    I_Q (iqdata[]): datafiles with Q information

    2018-04-27 Brian Maranville
    """
    from sansred.sansdata import Sans1dData
    from collections import OrderedDict

def geometric_shadow(realspace_data, border_width=4.0, inplace=True):
    from collections import OrderedDict
    from .vsansdata import short_detectors

    output = []
    for rd in realspace_data:
        #metadata = deepcopy(rd.metadata)
        detector_angles = OrderedDict()
        #print(r.detectors)
        for sn in short_detectors:
            detname = 'detector_{short_name}'.format(short_name=sn)
            if not detname in rd.detectors:
                continue
            det = deepcopy(rd.detectors[detname])
            X = det['X']
            dX = det['dX']
            Y = det['Y']
            dY = det['dY']
            z = det['Z']

            dobj = OrderedDict()

            # small angle approximation
            dobj['theta_x_min'] = X.min() / z
            dobj['theta_x_max'] = X.max() / z
            dobj['theta_x_step'] = dX / z

            dobj['theta_y_min'] = Y.min() / z
            dobj['theta_y_max'] = Y.max() / z
            dobj['theta_y_step'] = dY / z
            dobj['data'] = det['data']
            dobj['Z'] = det['Z']

            detector_angles[detname] = dobj
        
        for sn in short_detectors:
            detname = 'detector_{short_name}'.format(short_name=sn)
            if not detname in detector_angles:
                continue
            dobj = detector_angles[detname]
            shadow_mask = np.ones_like(dobj['data'].x, dtype=np.bool)
            for upstream_sn in short_detectors:
                up_detname = 'detector_{short_name}'.format(short_name=upstream_sn)
                if up_detname in detector_angles:
                    ud = detector_angles[up_detname]
                    if ud['Z'] < dobj['Z'] - 1:
                        x_min_index = int(round((ud['theta_x_min'] - dobj['theta_x_min'])/dobj['theta_x_step'] - border_width))
                        x_max_index = int(round((ud['theta_x_max'] - dobj['theta_x_min'])/dobj['theta_x_step'] + border_width))
                        y_min_index = int(round((ud['theta_y_min'] - dobj['theta_y_min'])/dobj['theta_y_step'] - border_width))
                        y_max_index = int(round((ud['theta_y_max'] - dobj['theta_y_min'])/dobj['theta_y_step'] + border_width))
                        dimX = dobj['data'].shape[0]
                        dimY = dobj['data'].shape[1]
                        x_applies = (x_min_index < dimX and x_max_index >= 0)
                        y_applies = (y_min_index < dimY and y_max_index >= 0)
                        if x_applies and y_applies:
                            x_min_index = max(x_min_index, 0)
                            x_max_index = min(x_max_index, dimX)
                            y_min_index = max(y_min_index, 0)
                            y_max_index = min(y_max_index, dimY)
                            shadow_mask[x_min_index:x_max_index, y_min_index:y_max_index] = False
            dobj['shadow_mask'] = shadow_mask
            if inplace and detname in rd.detectors:
                rd.detectors[detname]['shadow_mask'] = shadow_mask

        output.append(detector_angles)
    return output

def top_bottom_shadow(realspace_data, width=3, inplace=True):
    from .vsansdata import short_detectors
    for rd in realspace_data:
        #metadata = deepcopy(rd.metadata)
        #print(r.detectors)
        for sn in short_detectors:
            detname = 'detector_{short_name}'.format(short_name=sn)
            if not detname in rd.detectors:
                continue
            det = rd.detectors[detname]
            orientation = det['tube_orientation']['value'][0].decode().upper()
            if orientation == 'VERTICAL':
                oversampling = det.get('oversampling', 1)
                shadow_mask = det.get('shadow_mask', np.ones_like(det['data'].x, dtype=np.bool))
                effective_width = int(width * oversampling)
                shadow_mask[:,0:effective_width] = False
                shadow_mask[:,-effective_width:] = False
                det['shadow_mask'] = shadow_mask<|MERGE_RESOLUTION|>--- conflicted
+++ resolved
@@ -116,7 +116,6 @@
 
 @cache
 @module
-<<<<<<< HEAD
 def LoadVSANS(filelist=None, check_timestamps=True):
     """
     loads a data file into a VSansData obj and returns that. (uses cached values)
@@ -156,8 +155,10 @@
         terminal_id = "output"
         retval = process_template(template, config, target=(nodenum, terminal_id))
         output.extend(retval.values)
-
-=======
+        
+    return output
+
+
 def addSimple(data):
     """
     Naive addition of counts and monitor from different datasets,
@@ -187,7 +188,6 @@
         output.metadata['run.moncnt'] += d.metadata['run.moncnt']
         output.metadata['run.rtime'] += d.metadata['run.rtime']
         #output.metadata['run.detcnt'] += d.metadata['run.detcnt']
->>>>>>> cb46b9c6
     return output
 
 @cache
@@ -763,11 +763,12 @@
     output (qspace): corrected for monitor counts
     2019-09-19  Brian Maranville
     """
-<<<<<<< HEAD
-    monitor = qdata.metadata['run.moncnt']
-    for d in qdata.detectors:
-        d.res.data *= mon0/monitor
-    return qdata
+    output = qdata.copy()
+    monitor = output.metadata['run.moncnt']
+    umon = Uncertainty(monitor, monitor)
+    for d in output.detectors:
+        output.detectors[d]['data'] *= mon0/umon
+    return output
 
 @cache
 @module
@@ -803,14 +804,7 @@
             det['data'] /= div_det['data']
 
     return new_data
-=======
-    output = qdata.copy()
-    monitor = output.metadata['run.moncnt']
-    umon = Uncertainty(monitor, monitor)
-    for d in output.detectors:
-        output.detectors[d]['data'] *= mon0/umon
-    return output
->>>>>>> cb46b9c6
+
 
 @nocache
 @module   
