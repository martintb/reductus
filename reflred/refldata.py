--- conflicted
+++ resolved
@@ -86,12 +86,8 @@
 import numpy as np
 from numpy import inf, arctan2, sqrt, sin, cos, pi, radians
 
-<<<<<<< HEAD
+from dataflow.lib.exporters import exports_text
 from .resolution import calc_Qx, calc_Qz, dTdL2dQ
-=======
-from dataflow.lib.exporters import exports_text
-from . import resolution
->>>>>>> 13bcd4ee
 
 IS_PY3 = sys.version_info[0] >= 3
 
@@ -1109,71 +1105,13 @@
         if not Intent.isslit(self.intent):
             plt.yscale('log')
 
-<<<<<<< HEAD
-    def export(self):
-        # Note: subclass this for non-traditional reflectometry measurements
-        fid = BytesIO()  # numpy.savetxt requires a byte stream
-        for n in ['name', 'entry', 'polarization']:
-            _write_key_value(fid, n, getattr(self, n))
-        wavelength = getattr(self.detector, "wavelength", None)
-        wavelength_resolution = getattr(self.detector, "wavelength_resolution", None)
-        if wavelength is not None:
-            _write_key_value(fid, "wavelength", float(wavelength[0]))
-        if wavelength_resolution is not None:
-            _write_key_value(fid, "wavelength_resolution", float(wavelength_resolution[0]))
-        if Intent.isscan(self.intent):
-            _write_key_value(fid, "columns", list(self.columns.keys()))
-            _write_key_value(fid, "units", [c.get("units", "") for c in self.columns.values()])
-            # add column headers
-            header_string = "\t".join(list(self.columns.keys())) + "\n"
-            if IS_PY3:
-                header_string = header_string.encode('utf-8')
-            fid.write(header_string)
-            def get_item(obj, path):
-                result = obj
-                keylist = path.split("/")
-                while len(keylist) > 0:
-                    result = getattr(result, keylist.pop(0), {})
-                return result
-            data_arrays = [self.scan_value[self.scan_label.index(p)] if v.get('is_scan', False) else get_item(self, p) for p,v in self.columns.items()]
-            data_arrays = [np.resize(d, self.points) for d in data_arrays]
-            format_string = "\t".join(["%s" if d.dtype.kind in ["S", "U"] else "%.10e" for d in data_arrays]) + "\n"
-            for i in range(self.points):
-                datarow = format_string % tuple([d[i] for d in data_arrays])
-                if IS_PY3:
-                    datarow = datarow.encode('utf-8')
-                fid.write(datarow)
-        else:
-            _write_key_value(fid, "columns", [self.xlabel, self.vlabel, "uncertainty", "resolution"])
-            _write_key_value(fid, "units", [self.xunits, self.vunits, self.vunits, self.xunits])
-            data = np.vstack([self.x, self.v, self.dv, self.dx]).T
-            np.savetxt(fid, data, fmt="%.10e")
-            file_suffix = ".refl"
-
-        export_string = fid.getvalue()
-        fid.close()
-        if IS_PY3:
-            export_string = export_string.decode('utf-8')
-        name = getattr(self, "name", "default_name")
-        entry = getattr(self, "entry", "default_entry")
-        return {
-            "name": name,
-            "entry": entry,
-            "export_string": export_string,
-            "file_suffix": file_suffix,
-            }
-
-    def get_plottable(self):
-        # Note: subclass this for non-traditional reflectometry measurements
-        columns = self.columns # {name: {label: str, units: str, errorbars: str}}
-        data_arrays = [self.scan_value[self.scan_label.index(p)] if v.get('is_scan', False) else get_item(self, p) for p,v in columns.items()]
-=======
     def save(self, filename):
         with open(filename, 'w') as fid:
             fid.write(self.to_column_text()["value"])
 
     @exports_text("column")
     def to_column_text(self):
+        # Note: subclass this for non-traditional reflectometry measurements
         with BytesIO() as fid:  # numpy.savetxt requires a byte stream
             for n in ['name', 'entry', 'polarization']:
                 _write_key_value(fid, n, getattr(self, n))
@@ -1220,24 +1158,19 @@
         }
 
     def get_plottable(self):
-        columns = self.columns
+        # Note: subclass this for non-traditional reflectometry measurements
+        columns = self.columns # {name: {label: str, units: str, errorbars: str}}
         data_arrays = [
             self.scan_value[self.scan_label.index(p)] if v.get('is_scan', False)
             else get_item_from_path(self, p)
             for p, v in columns.items()]
->>>>>>> 13bcd4ee
         data_arrays = [np.resize(d, self.points).tolist() for d in data_arrays]
         datas = dict([(c, {"values": d}) for c,d in zip(columns.keys(), data_arrays)])
         # add errorbars:
         for k in columns.keys():
             if 'errorbars' in columns[k]:
-<<<<<<< HEAD
                 #print('errorbars found for column %s' % (k,))
-                errorbars = get_item(self, columns[k]['errorbars'])
-=======
-                print('errorbars found for column %s' % (k,))
                 errorbars = get_item_from_path(self, columns[k]['errorbars'])
->>>>>>> 13bcd4ee
                 datas[k]["errorbars"] = errorbars.tolist()
         name = getattr(self, "name", "default_name")
         entry = getattr(self, "entry", "default_entry")
@@ -1343,7 +1276,9 @@
         #print(plottable)
         return plottable
 
-    def export(self):
+    # TODO: Define export format for partly reduced PSD data.
+    #@exports_text("column")
+    def to_column_text(self):
         export_string = ""
         name = getattr(self, "name", "default_name")
         entry = getattr(self, "entry", "default_entry")
@@ -1353,9 +1288,6 @@
             "export_string": export_string,
             "file_suffix": ".dat",
             }
-
-
-
 
 def get_item_from_path(obj, path):
     result = obj
